--- conflicted
+++ resolved
@@ -1,12 +1,6 @@
 # Advanced Media Fingerprint Remover
 
-<<<<<<< HEAD
-A comprehensive tool for removing digital fingerprints, metadata, and hidden data from media files. Supports advanced steganography detection and removal.
-
-## Features
-=======
 Remove digital fingerprints and traces from images and videos.
->>>>>>> 500c22b7
 
 ### Core Functionality
 
